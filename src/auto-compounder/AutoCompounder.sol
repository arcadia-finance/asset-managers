/**
 * Created by Pragma Labs
 * SPDX-License-Identifier: BUSL-1.1
 */
pragma solidity 0.8.22;

import { ActionData, IActionBase } from "../../lib/accounts-v2/src/interfaces/IActionBase.sol";
import { AssetValueAndRiskFactors } from "../../lib/accounts-v2/src/libraries/AssetValuationLib.sol";
import {
    CollectParams,
    IncreaseLiquidityParams,
    INonfungiblePositionManager
} from "./interfaces/INonfungiblePositionManager.sol";
import { ERC20, SafeTransferLib } from "../../lib/accounts-v2/lib/solmate/src/utils/SafeTransferLib.sol";
import { FixedPointMathLib } from "../../lib/accounts-v2/lib/solmate/src/utils/FixedPointMathLib.sol";
import { FixedPoint96 } from "../../lib/accounts-v2/src/asset-modules/UniswapV3/libraries/FixedPoint96.sol";
import { IAccount } from "./interfaces/IAccount.sol";
import { IFactory } from "./interfaces/IFactory.sol";
import { IPermit2 } from "../../lib/accounts-v2/src/interfaces/IPermit2.sol";
import { IRegistry } from "./interfaces/IRegistry.sol";
import { IUniswapV3Factory } from "./interfaces/IUniswapV3Factory.sol";
import { IUniswapV3Pool } from "./interfaces/IUniswapV3Pool.sol";
import { PoolAddress } from "../../lib/accounts-v2/src/asset-modules/UniswapV3/libraries/PoolAddress.sol";
import { SafeCastLib } from "../../lib/accounts-v2/lib/solmate/src/utils/SafeCastLib.sol";
import { TickMath } from "../../lib/accounts-v2/src/asset-modules/UniswapV3/libraries/TickMath.sol";

/**
 * @title AutoCompounder UniswapV3
 * @author Pragma Labs
 * @notice The AutoCompounder will act as an Asset Manager for Arcadia Accounts.
 * It will allow third parties to trigger the compounding functionality for the Account.
 * Compounding can only be triggered if certain conditions are met and the initiator will get a small fee for the service provided.
 * The compounding will collect the fees earned by a position and increase the liquidity of the position by those fees.
 * Depending on current tick of the pool and the position range, fees will be deposited in appropriate ratio.
 */
contract AutoCompounder is IActionBase {
    using FixedPointMathLib for uint256;
    using SafeTransferLib for ERC20;
    /* //////////////////////////////////////////////////////////////
                                CONSTANTS
    ////////////////////////////////////////////////////////////// */

<<<<<<< HEAD
    // The contract address of the Arcadia Factory.
    IFactory internal constant FACTORY = IFactory(0xDa14Fdd72345c4d2511357214c5B89A919768e59);
    // The Uniswap V3 NonfungiblePositionManager contract.
    INonfungiblePositionManager public constant NONFUNGIBLE_POSITION_MANAGER =
        INonfungiblePositionManager(0x03a520b32C04BF3bEEf7BEb72E919cf822Ed34f1);
    // The contract address of the Arcadia Registry.
    IRegistry internal constant REGISTRY = IRegistry(0xd0690557600eb8Be8391D1d97346e2aab5300d5f);
    // The Uniswap V3 Factory contract.
    address internal constant UNI_V3_FACTORY = 0x33128a8fC17869897dcE68Ed026d694621f6FDfD;
=======
    // The Uniswap V3 NonfungiblePositionManager contract.
    INonfungiblePositionManager public constant NONFUNGIBLE_POSITION_MANAGER =
        INonfungiblePositionManager(0x03a520b32C04BF3bEEf7BEb72E919cf822Ed34f1);
    // The contract address of the Registry.
    IRegistry public constant REGISTRY = IRegistry(0xd0690557600eb8Be8391D1d97346e2aab5300d5f);
    // The Uniswap V3 Factory contract.
    IUniswapV3Factory public constant UNI_V3_FACTORY = IUniswapV3Factory(0x33128a8fC17869897dcE68Ed026d694621f6FDfD);
>>>>>>> 52b2513f

    // Max upper deviation in sqrtPriceX96 (reflecting the upper limit for the actual price increase)
    uint256 public immutable MAX_UPPER_SQRT_PRICE_DEVIATION;
    // Max lower deviation in sqrtPriceX96 (reflecting the lower limit for the actual price increase)
    uint256 public immutable MAX_LOWER_SQRT_PRICE_DEVIATION;
    // Basis Points (one basis point is equivalent to 0.01%)
    uint256 internal constant BIPS = 10_000;
    // Tolerance in BIPS for max price deviation and slippage
    int24 public immutable TOLERANCE;
    // Minimum fees value in USD to trigger the compounding of a position, with 18 decimals.
    uint256 public immutable MIN_USD_FEES_VALUE;
    // The fee paid on accumulated fees to the initiator, in BIPS
    uint256 public immutable INITIATOR_FEE;

    /* //////////////////////////////////////////////////////////////
                                STORAGE
    ////////////////////////////////////////////////////////////// */

    // Storage variable for the Account to compound fees for.
    address internal account;

    // A struct with the state of a specific position.
    struct PositionState {
        address token0;
        address token1;
        uint24 fee;
        address pool;
        int24 tickLower;
        int24 tickUpper;
        int24 currentTick;
        uint160 sqrtPriceX96;
        uint256 usdPriceToken0;
        uint256 usdPriceToken1;
    }

    // A struct with variables to track the fee balances.
    struct Fees {
        uint256 amount0;
        uint256 amount1;
    }

    /* //////////////////////////////////////////////////////////////
                                ERRORS
    ////////////////////////////////////////////////////////////// */

    error CallerIsNotPool();
    error FeeValueBelowTreshold();
    error MaxToleranceExceeded();
    error MaxInitiatorFeeExceeded();
    error NotAnAccount();
    error OnlyAccount();
    error PriceToleranceExceeded();
    error Reentered();

    /* //////////////////////////////////////////////////////////////
                            CONSTRUCTOR
    ////////////////////////////////////////////////////////////// */

    /**
     * @param tolerance The max deviation of the internal pool price of assets compared to external price of assets (relative price), in BIPS.
     * @param minFeeValueInUsd The minimum USD value of the fees accumulated by a position in order to trigger the compounding. USD value with 18 decimals.
     * @param initiatorFee The fee paid to the initiator for compounding the fees, as a percentage of the accumulated fees in BIPS.
     * @dev The tolerance will be converted to an upper and lower max sqrtPrice deviation, using the square root of basis + tolerance value. As the relationship between
     * sqrtPriceX96 and actual price is quadratic, amplifying changes in the latter when the former alters slightly.
     */
<<<<<<< HEAD
    constructor(int24 tolerance, uint256 minFeeValueInUsd, uint256 initiatorFee) {
=======
    constructor(uint256 tolerance, uint256 minFeeValueInUsd, uint256 initiatorFee) {
>>>>>>> 52b2513f
        // Tolerance should never be higher than 50%
        if (tolerance > 5000) revert MaxToleranceExceeded();
        // Initiator fee should never be higher than 20%
        if (initiatorFee > 2000) revert MaxInitiatorFeeExceeded();

        TOLERANCE = tolerance;
        MIN_USD_FEES_VALUE = minFeeValueInUsd;
        INITIATOR_FEE = initiatorFee;

        // sqrtPrice to price has a quadratic relationship thus we need to take the square root of max percentage price deviation.
        MAX_UPPER_SQRT_PRICE_DEVIATION = FixedPointMathLib.sqrt((BIPS + uint24(tolerance)) * BIPS);
        MAX_LOWER_SQRT_PRICE_DEVIATION = FixedPointMathLib.sqrt((BIPS - uint24(tolerance)) * BIPS);
    }

    /* ///////////////////////////////////////////////////////////////
                             COMPOUNDING LOGIC
    /////////////////////////////////////////////////////////////// */

    /**
     * @notice This function will compound the fees earned by a position owned by an Arcadia Account.
     * @param account_ The Arcadia Account owning the position.
     * @param assetId The position id to compound the fees for.
     */
    function compoundFeesForAccount(address account_, uint256 assetId) external {
<<<<<<< HEAD
        if (!FACTORY.isAccount(account_)) revert NotAnAccount();
=======
        //toDo: check on account + no account set.
>>>>>>> 52b2513f
        // Cache Account in storage, used to validate caller for executeAction()
        if (account != address(0)) revert Reentered();
        account = account_;

        address[] memory assets_ = new address[](1);
        assets_[0] = address(NONFUNGIBLE_POSITION_MANAGER);
        uint256[] memory assetIds_ = new uint256[](1);
        assetIds_[0] = assetId;
        uint256[] memory assetAmounts_ = new uint256[](1);
        assetAmounts_[0] = 1;
        uint256[] memory assetTypes_ = new uint256[](1);
        assetTypes_[0] = 2;

        ActionData memory assetData =
            ActionData({ assets: assets_, assetIds: assetIds_, assetAmounts: assetAmounts_, assetTypes: assetTypes_ });

        // Empty data needed to encode in actionData
        bytes memory signature;
        ActionData memory transferFromOwner;
        IPermit2.PermitBatchTransferFrom memory permit;

        bytes memory compounderData = abi.encode(assetData, msg.sender);
        bytes memory actionData = abi.encode(assetData, transferFromOwner, permit, signature, compounderData);

        // Trigger flashAction with actionTarget as this contract
        // Callback to executeAction() will be triggered.
        IAccount(account_).flashAction(address(this), actionData);

<<<<<<< HEAD
        // Reset account.
        account = address(0);
=======
        // executeAction() triggered as callback function

        //todo: remove account
>>>>>>> 52b2513f
    }

    /**
     * @notice Callback function called in the Arcadia Account.
     * @param actionData A bytes object containing one actionData struct and the address of the initiator.
     * @dev This function will trigger the following actions :
     * - Verify that the pool's current price remains within the defined tolerance range of external price.
     * - Collects the fees earned by the position.
     * - Calculates the current ratio at which fees should be deposited in position, swaps one token to another if needed.
     * - Increases the liquidity of the current position with those fees.
     * - Transfers dust amounts to the initiator.
     */
    function executeAction(bytes calldata actionData) external override returns (ActionData memory depositData) {
        // Position transferred from Account
        // Caller should be the Account provided as input in compoundFeesForAccount()
        if (msg.sender != account) revert OnlyAccount();

        // Decode bytes data
        address initiator;
        (depositData, initiator) = abi.decode(actionData, (ActionData, address));

<<<<<<< HEAD
        uint256 assetId = depositData.assetIds[0];
        PositionState memory position = _getPositionState(assetId);
=======
        PositionData memory posData;
        // Cache tokenId
        uint256 tokenId = assetData.assetIds[0];
        (,, posData.token0, posData.token1, posData.fee, posData.tickLower, posData.tickUpper,,,,,) =
            NONFUNGIBLE_POSITION_MANAGER.positions(assetData.assetIds[0]);
>>>>>>> 52b2513f

        // Check that current tick of pool is not manipulated.
        // Prevents sandwiching attacks when swapping and/or adding liquidity.
        _assertBalancedPool(position);

        // Collect fees
<<<<<<< HEAD
        Fees memory fees;
=======
        CollectParams memory collectParams = CollectParams({
            tokenId: tokenId,
            recipient: address(this),
            amount0Max: type(uint128).max,
            amount1Max: type(uint128).max
        });

        (feeData.feeAmount0, feeData.feeAmount1) = NONFUNGIBLE_POSITION_MANAGER.collect(collectParams);

>>>>>>> 52b2513f
        {
            CollectParams memory collectParams = CollectParams({
                tokenId: assetId,
                recipient: address(this),
                amount0Max: type(uint128).max,
                amount1Max: type(uint128).max
            });
            (fees.amount0, fees.amount1) = NONFUNGIBLE_POSITION_MANAGER.collect(collectParams);
        }

        // Remove initiator reward from fees, these will be send to the initiator.
        fees.amount0 -= fees.amount0.mulDivDown(INITIATOR_FEE, BIPS);
        fees.amount1 -= fees.amount1.mulDivDown(INITIATOR_FEE, BIPS);

<<<<<<< HEAD
        // Rebalance fee amounts to match ratios of pool tick relative to ticks of the position.
        fees = _rebalanceFees(position, fees);
=======
        // Get amounts to deposit for current range of position
        // ToDo: Think this is exploitable now: improper authorization check of callback + next checks on balanceOf.
        _handleFeeRatiosForDeposit(pool, currentTick, posData, feeData, sqrtPriceX96);

        uint256 amount0ToDeposit = ERC20(posData.token0).balanceOf(address(this)) - initiatorFee0;
        uint256 amount1ToDeposit = ERC20(posData.token1).balanceOf(address(this)) - initiatorFee1;
>>>>>>> 52b2513f

        // Increase liquidity in pool
        ERC20(position.token0).approve(address(NONFUNGIBLE_POSITION_MANAGER), fees.amount0);
        ERC20(position.token1).approve(address(NONFUNGIBLE_POSITION_MANAGER), fees.amount1);
        IncreaseLiquidityParams memory increaseLiquidityParams = IncreaseLiquidityParams({
            tokenId: assetId,
            amount0Desired: fees.amount0,
            amount1Desired: fees.amount1,
            amount0Min: 0,
            amount1Min: 0,
            deadline: block.timestamp
        });

<<<<<<< HEAD
=======
        ERC20(posData.token0).approve(address(NONFUNGIBLE_POSITION_MANAGER), amount0ToDeposit);
        ERC20(posData.token1).approve(address(NONFUNGIBLE_POSITION_MANAGER), amount1ToDeposit);
>>>>>>> 52b2513f
        INonfungiblePositionManager(address(NONFUNGIBLE_POSITION_MANAGER)).increaseLiquidity(increaseLiquidityParams);

        // Dust amounts + rewards are transfered to the initiator
        ERC20(position.token0).safeTransfer(initiator, ERC20(position.token0).balanceOf(address(this)));
        ERC20(position.token1).safeTransfer(initiator, ERC20(position.token1).balanceOf(address(this)));

        // Position is deposited back to the Account
<<<<<<< HEAD
        NONFUNGIBLE_POSITION_MANAGER.approve(msg.sender, assetId);
    }

    // TODO: natspec
    function _getPositionState(uint256 assetId) internal view returns (PositionState memory position) {
        (,, position.token0, position.token1, position.fee, position.tickLower, position.tickUpper,,,,,) =
            NONFUNGIBLE_POSITION_MANAGER.positions(assetId);

        // TODO: hardcode UNI_V3_FACTORY address on Base
        position.pool =
            PoolAddress.computeAddress(address(UNI_V3_FACTORY), position.token0, position.token1, position.fee);
        (position.sqrtPriceX96, position.currentTick,,,,,) = IUniswapV3Pool(position.pool).slot0();

        // Get current prices for 1e18 amount of assets
        address[] memory assets = new address[](2);
        assets[0] = position.token0;
        assets[1] = position.token1;
        uint256[] memory assetAmounts = new uint256[](2);
        assetAmounts[0] = 1e18;
        assetAmounts[1] = 1e18;

        AssetValueAndRiskFactors[] memory valuesAndRiskFactors =
            REGISTRY.getValuesInUsd(address(0), assets, new uint256[](2), assetAmounts);
        position.usdPriceToken0 = valuesAndRiskFactors[0].assetValue;
        position.usdPriceToken1 = valuesAndRiskFactors[1].assetValue;
=======
        NONFUNGIBLE_POSITION_MANAGER.approve(msg.sender, tokenId);
>>>>>>> 52b2513f
    }

    /**
     * @notice Calculates the current ratio at which fees should be deposited in the position, swaps one token to another if needed.
     * @param position A struct with variables to track for a specified position.
     * @param fees A struct containing the accumulated fees of the position.
     * @return fees_ TODO
     */
    function _rebalanceFees(PositionState memory position, Fees memory fees) internal returns (Fees memory) {
        // Check value of totalFees in USD
        uint256 valueFee0 = position.usdPriceToken0.mulDivDown(fees.amount0, 1e18);
        uint256 valueFee1 = position.usdPriceToken1.mulDivDown(fees.amount1, 1e18);
        uint256 valueFeeTotal = valueFee0 + valueFee1;

        // Check that the total value of the fees in USD exceeds the threshold to initiate a rebalance.
        if (valueFeeTotal < MIN_USD_FEES_VALUE) revert FeeValueBelowTreshold();

        if (position.currentTick >= position.tickUpper) {
            // Position is fully in token 1
            // Swap full amount of token0 to token1
            fees = _swap(position, fees, true, int256(fees.amount0));
        } else if (position.currentTick <= position.tickLower) {
            // Position is fully in token 0
            // Swap full amount of token1 to token0
            fees = _swap(position, fees, false, int256(fees.amount1));
        } else {
            // Get ratio of current tick for range
            uint256 ticksInRange = uint256(int256(-position.tickLower + position.tickUpper));
            uint256 ticksFromCurrentToUpperTick = uint256(int256(-position.currentTick + position.tickUpper));

            // Get ratio of token0/token1 based on tick ratio
            // Ticks in range can't be zero (upper bound should be strictly higher than lower bound for a position)
            uint256 token0Ratio = (ticksFromCurrentToUpperTick << 24) / ticksInRange;
            uint256 targetToken0Value = (token0Ratio * (valueFee0 + valueFee1)) >> 24;

            if (targetToken0Value < valueFee0) {
                // sell token0 to token1
                uint256 amount0ToSwap = (valueFee0 - targetToken0Value).mulDivDown(fees.amount0, valueFee0);
                fees = _swap(position, fees, true, int256(amount0ToSwap));
            } else {
                // sell token1 for token0
                uint256 token1Ratio = type(uint24).max - token0Ratio;
                uint256 targetToken1Value = (token1Ratio * (valueFee0 + valueFee1)) >> 24;
                uint256 amount1ToSwap = (valueFee1 - targetToken1Value).mulDivDown(fees.amount1, valueFee1);
                fees = _swap(position, fees, false, int256(amount1ToSwap));
            }
        }

        return fees;
    }

    /* ///////////////////////////////////////////////////////////////
                             UNISWAP V3 SWAP LOGIC
    /////////////////////////////////////////////////////////////// */

    /// @notice Called to `msg.sender` after executing a swap via IUniswapV3Pool#swap.
    /// @dev In the implementation you must pay the pool tokens owed for the swap.
    /// The caller of this method must be checked to be a UniswapV3Pool deployed by the canonical UniswapV3Factory.
    /// amount0Delta and amount1Delta can both be 0 if no tokens were swapped.
    /// @param amount0Delta The amount of token0 that was sent (negative) or must be received (positive) by the pool by
    /// the end of the swap. If positive, the callback must send that amount of token0 to the pool.
    /// @param amount1Delta The amount of token1 that was sent (negative) or must be received (positive) by the pool by
    /// the end of the swap. If positive, the callback must send that amount of token1 to the pool.
    /// @param data Any data passed through by the caller via the IUniswapV3PoolActions#swap call
    function uniswapV3SwapCallback(int256 amount0Delta, int256 amount1Delta, bytes calldata data) external {
        // msg.sender passes data object -> untrusted!
        (address token0, address token1, uint24 fee) = abi.decode(data, (address, address, uint24));
        address pool = PoolAddress.computeAddress(UNI_V3_FACTORY, token0, token1, fee);
        if (pool != msg.sender) revert CallerIsNotPool();

        if (amount0Delta > 0) {
            ERC20(token0).safeTransfer(msg.sender, uint256(amount0Delta));
        } else {
            ERC20(token1).safeTransfer(msg.sender, uint256(amount1Delta));
        }
    }

    /**
     * @notice Internal function to swap one asset for another.
     *  // TODO : natspec
     */
    function _swap(PositionState memory position, Fees memory fees, bool zeroToOne, int256 amountIn)
        internal
        returns (Fees memory)
    {
        uint256 sqrtPriceLimitX96_ = zeroToOne
            ? uint256(position.sqrtPriceX96).mulDivDown(MAX_LOWER_SQRT_PRICE_DEVIATION, BIPS)
            : uint256(position.sqrtPriceX96).mulDivDown(MAX_UPPER_SQRT_PRICE_DEVIATION, BIPS);

        bytes memory data = abi.encode(position.token0, position.token1, position.fee);
        (int256 deltaAmount0, int256 deltaAmount1) =
            IUniswapV3Pool(position.pool).swap(address(this), zeroToOne, amountIn, uint160(sqrtPriceLimitX96_), data);

        if ((zeroToOne && deltaAmount0 < amountIn) || (!zeroToOne && deltaAmount1 < amountIn)) {
            revert MaxToleranceExceeded();
        }

        if (zeroToOne) {
            fees.amount0 -= uint256(deltaAmount0);
            fees.amount1 += uint256(-deltaAmount1);
        } else {
            fees.amount0 += uint256(-deltaAmount0);
            fees.amount1 -= uint256(deltaAmount1);
        }

        return fees;
    }

    /* ///////////////////////////////////////////////////////////////
                     POOL PRICING TOLERANCE LOGIC
    /////////////////////////////////////////////////////////////// */

    /**
     * @notice Internal function to ensure the pool's current price remains within the specified tolerance range of the external price.
     */
    // TODO : natspec
    function _assertBalancedPool(PositionState memory position) internal view {
        // Calculates current tick of the pool based on external prices
        int256 trustedTick = _getTrustedTick(position.usdPriceToken0, position.usdPriceToken1);

        // Cache tolerance.
        int24 tolerance = TOLERANCE;
        if (position.currentTick < trustedTick - tolerance || position.currentTick > trustedTick + tolerance) {
            revert PriceToleranceExceeded();
        }
    }

    /**
     * @notice Calculates the trusted tick based on external prices of both tokens.
     * @param priceToken0 The price of 1e18 tokens of token0 in USD, with 18 decimals precision.
     * @param priceToken1 The price of 1e18 tokens of token1 in USD, with 18 decimals precision.
     * @return trustedTick The trusted tick.
     * @dev The price in Uniswap V3 is defined as:
     * price = amountToken1/amountToken0.
     * The usdPriceToken is defined as: usdPriceToken = amountUsd/amountToken.
     * => amountToken = amountUsd/usdPriceToken.
     * Hence we can derive the Uniswap V3 price as:
     * price = (amountUsd/usdPriceToken1)/(amountUsd/usdPriceToken0) = usdPriceToken0/usdPriceToken1.
     */
    function _getTrustedTick(uint256 priceToken0, uint256 priceToken1) internal pure returns (int256 trustedTick) {
        if (priceToken1 == 0) return int256(uint256(TickMath.MAX_SQRT_RATIO));

        // Both priceTokens have 18 decimals precision and result of division should have 28 decimals precision.
        // -> multiply by 1e28
        // priceXd28 will overflow if priceToken0 is greater than 1.158e+49.
        // For WBTC (which only has 8 decimals) this would require a bitcoin price greater than 115 792 089 237 316 198 989 824 USD/BTC.
        uint256 priceXd28 = priceToken0.mulDivDown(1e28, priceToken1);
        // Square root of a number with 28 decimals precision has 14 decimals precision.
        uint256 sqrtPriceXd14 = FixedPointMathLib.sqrt(priceXd28);

        // Change sqrtPrice from a decimal fixed point number with 14 digits to a binary fixed point number with 96 digits.
        // Unsafe cast: Cast will only overflow when priceToken0/priceToken1 >= 2^128.
        uint256 sqrtPriceX96 = uint160((sqrtPriceXd14 << FixedPoint96.RESOLUTION) / 1e14);

        // Calculate trusted tick from sqrtPrice.
        trustedTick = TickMath.getTickAtSqrtRatio(uint160(sqrtPriceX96));
    }

    /* ///////////////////////////////////////////////////////////////
                      ERC721 HANDLER FUNCTION
    /////////////////////////////////////////////////////////////// */

    /* 
    @notice Returns the onERC721Received selector.
    @dev Needed to receive ERC721 tokens.
    */
    function onERC721Received(address, address, uint256, bytes calldata) public pure returns (bytes4) {
        return this.onERC721Received.selector;
    }
}<|MERGE_RESOLUTION|>--- conflicted
+++ resolved
@@ -40,7 +40,6 @@
                                 CONSTANTS
     ////////////////////////////////////////////////////////////// */
 
-<<<<<<< HEAD
     // The contract address of the Arcadia Factory.
     IFactory internal constant FACTORY = IFactory(0xDa14Fdd72345c4d2511357214c5B89A919768e59);
     // The Uniswap V3 NonfungiblePositionManager contract.
@@ -50,15 +49,6 @@
     IRegistry internal constant REGISTRY = IRegistry(0xd0690557600eb8Be8391D1d97346e2aab5300d5f);
     // The Uniswap V3 Factory contract.
     address internal constant UNI_V3_FACTORY = 0x33128a8fC17869897dcE68Ed026d694621f6FDfD;
-=======
-    // The Uniswap V3 NonfungiblePositionManager contract.
-    INonfungiblePositionManager public constant NONFUNGIBLE_POSITION_MANAGER =
-        INonfungiblePositionManager(0x03a520b32C04BF3bEEf7BEb72E919cf822Ed34f1);
-    // The contract address of the Registry.
-    IRegistry public constant REGISTRY = IRegistry(0xd0690557600eb8Be8391D1d97346e2aab5300d5f);
-    // The Uniswap V3 Factory contract.
-    IUniswapV3Factory public constant UNI_V3_FACTORY = IUniswapV3Factory(0x33128a8fC17869897dcE68Ed026d694621f6FDfD);
->>>>>>> 52b2513f
 
     // Max upper deviation in sqrtPriceX96 (reflecting the upper limit for the actual price increase)
     uint256 public immutable MAX_UPPER_SQRT_PRICE_DEVIATION;
@@ -124,11 +114,7 @@
      * @dev The tolerance will be converted to an upper and lower max sqrtPrice deviation, using the square root of basis + tolerance value. As the relationship between
      * sqrtPriceX96 and actual price is quadratic, amplifying changes in the latter when the former alters slightly.
      */
-<<<<<<< HEAD
     constructor(int24 tolerance, uint256 minFeeValueInUsd, uint256 initiatorFee) {
-=======
-    constructor(uint256 tolerance, uint256 minFeeValueInUsd, uint256 initiatorFee) {
->>>>>>> 52b2513f
         // Tolerance should never be higher than 50%
         if (tolerance > 5000) revert MaxToleranceExceeded();
         // Initiator fee should never be higher than 20%
@@ -153,16 +139,13 @@
      * @param assetId The position id to compound the fees for.
      */
     function compoundFeesForAccount(address account_, uint256 assetId) external {
-<<<<<<< HEAD
         if (!FACTORY.isAccount(account_)) revert NotAnAccount();
-=======
-        //toDo: check on account + no account set.
->>>>>>> 52b2513f
         // Cache Account in storage, used to validate caller for executeAction()
         if (account != address(0)) revert Reentered();
         account = account_;
 
         address[] memory assets_ = new address[](1);
+        assets_[0] = address(NONFUNGIBLE_POSITION_MANAGER);
         assets_[0] = address(NONFUNGIBLE_POSITION_MANAGER);
         uint256[] memory assetIds_ = new uint256[](1);
         assetIds_[0] = assetId;
@@ -186,14 +169,8 @@
         // Callback to executeAction() will be triggered.
         IAccount(account_).flashAction(address(this), actionData);
 
-<<<<<<< HEAD
         // Reset account.
         account = address(0);
-=======
-        // executeAction() triggered as callback function
-
-        //todo: remove account
->>>>>>> 52b2513f
     }
 
     /**
@@ -215,35 +192,15 @@
         address initiator;
         (depositData, initiator) = abi.decode(actionData, (ActionData, address));
 
-<<<<<<< HEAD
         uint256 assetId = depositData.assetIds[0];
         PositionState memory position = _getPositionState(assetId);
-=======
-        PositionData memory posData;
-        // Cache tokenId
-        uint256 tokenId = assetData.assetIds[0];
-        (,, posData.token0, posData.token1, posData.fee, posData.tickLower, posData.tickUpper,,,,,) =
-            NONFUNGIBLE_POSITION_MANAGER.positions(assetData.assetIds[0]);
->>>>>>> 52b2513f
 
         // Check that current tick of pool is not manipulated.
         // Prevents sandwiching attacks when swapping and/or adding liquidity.
         _assertBalancedPool(position);
 
         // Collect fees
-<<<<<<< HEAD
         Fees memory fees;
-=======
-        CollectParams memory collectParams = CollectParams({
-            tokenId: tokenId,
-            recipient: address(this),
-            amount0Max: type(uint128).max,
-            amount1Max: type(uint128).max
-        });
-
-        (feeData.feeAmount0, feeData.feeAmount1) = NONFUNGIBLE_POSITION_MANAGER.collect(collectParams);
-
->>>>>>> 52b2513f
         {
             CollectParams memory collectParams = CollectParams({
                 tokenId: assetId,
@@ -258,17 +215,8 @@
         fees.amount0 -= fees.amount0.mulDivDown(INITIATOR_FEE, BIPS);
         fees.amount1 -= fees.amount1.mulDivDown(INITIATOR_FEE, BIPS);
 
-<<<<<<< HEAD
         // Rebalance fee amounts to match ratios of pool tick relative to ticks of the position.
         fees = _rebalanceFees(position, fees);
-=======
-        // Get amounts to deposit for current range of position
-        // ToDo: Think this is exploitable now: improper authorization check of callback + next checks on balanceOf.
-        _handleFeeRatiosForDeposit(pool, currentTick, posData, feeData, sqrtPriceX96);
-
-        uint256 amount0ToDeposit = ERC20(posData.token0).balanceOf(address(this)) - initiatorFee0;
-        uint256 amount1ToDeposit = ERC20(posData.token1).balanceOf(address(this)) - initiatorFee1;
->>>>>>> 52b2513f
 
         // Increase liquidity in pool
         ERC20(position.token0).approve(address(NONFUNGIBLE_POSITION_MANAGER), fees.amount0);
@@ -282,11 +230,6 @@
             deadline: block.timestamp
         });
 
-<<<<<<< HEAD
-=======
-        ERC20(posData.token0).approve(address(NONFUNGIBLE_POSITION_MANAGER), amount0ToDeposit);
-        ERC20(posData.token1).approve(address(NONFUNGIBLE_POSITION_MANAGER), amount1ToDeposit);
->>>>>>> 52b2513f
         INonfungiblePositionManager(address(NONFUNGIBLE_POSITION_MANAGER)).increaseLiquidity(increaseLiquidityParams);
 
         // Dust amounts + rewards are transfered to the initiator
@@ -294,7 +237,6 @@
         ERC20(position.token1).safeTransfer(initiator, ERC20(position.token1).balanceOf(address(this)));
 
         // Position is deposited back to the Account
-<<<<<<< HEAD
         NONFUNGIBLE_POSITION_MANAGER.approve(msg.sender, assetId);
     }
 
@@ -320,9 +262,6 @@
             REGISTRY.getValuesInUsd(address(0), assets, new uint256[](2), assetAmounts);
         position.usdPriceToken0 = valuesAndRiskFactors[0].assetValue;
         position.usdPriceToken1 = valuesAndRiskFactors[1].assetValue;
-=======
-        NONFUNGIBLE_POSITION_MANAGER.approve(msg.sender, tokenId);
->>>>>>> 52b2513f
     }
 
     /**
