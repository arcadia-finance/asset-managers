/**
 * Created by Pragma Labs
 * SPDX-License-Identifier: BUSL-1.1
 */
pragma solidity 0.8.22;

<<<<<<< HEAD
import { FixedPoint128 } from "../../../lib/accounts-v2/src/asset-modules/UniswapV3/libraries/FixedPoint128.sol";
import { FixedPointMathLib } from "../../../lib/accounts-v2/lib/solmate/src/utils/FixedPointMathLib.sol";
import { FullMath } from "../../../lib/accounts-v2/src/asset-modules/UniswapV3/libraries/FullMath.sol";
import { ICLPool } from "../interfaces/Slipstream/ICLPool.sol";
=======
import { Fees } from "../interfaces/ISlipstreamAutoCompounder.sol";
import { FixedPoint128 } from "../../../lib/accounts-v2/src/asset-modules/UniswapV3/libraries/FixedPoint128.sol";
import { FixedPointMathLib } from "../../../lib/accounts-v2/lib/solmate/src/utils/FixedPointMathLib.sol";
import { FullMath } from "../../../lib/accounts-v2/src/asset-modules/UniswapV3/libraries/FullMath.sol";
>>>>>>> 4cec18b3
import { IQuoter } from "../interfaces/Slipstream/IQuoter.sol";
import { ISlipstreamAutoCompounder } from "../interfaces/ISlipstreamAutoCompounder.sol";
import { ICLPool } from "../interfaces/Slipstream/ICLPool.sol";
import { PositionState } from "../interfaces/ISlipstreamAutoCompounder.sol";
import { QuoteExactOutputSingleParams } from "../interfaces/Slipstream/IQuoter.sol";
import { SlipstreamLogic } from "../libraries/SlipstreamLogic.sol";

/**
 * @title Off-chain view functions for Slipstream AutoCompounder Asset-Manager.
 * @author Pragma Labs
 * @notice This contract holds view functions accessible for initiators to check if the fees of a certain Liquidity Position can be compounded.
 */
contract SlipstreamAutoCompoundHelper {
    using FixedPointMathLib for uint256;
    /* //////////////////////////////////////////////////////////////
                            CONSTANTS
    ////////////////////////////////////////////////////////////// */

    // The contract address of the Asset Manager.
    ISlipstreamAutoCompounder public immutable AUTO_COMPOUNDER;

    // The Slipstream Quoter contract.
    IQuoter internal constant QUOTER = IQuoter(0x254cF9E1E6e233aa1AC962CB9B05b2cfeAaE15b0);

    /* //////////////////////////////////////////////////////////////
                            CONSTRUCTOR
    ////////////////////////////////////////////////////////////// */

    /**
     * @param autoCompounder The contract address of the Asset-Manager for compounding Slipstream fees of a certain Liquidity Position.
     */
    constructor(address autoCompounder) {
        AUTO_COMPOUNDER = ISlipstreamAutoCompounder(autoCompounder);
    }

    /* ///////////////////////////////////////////////////////////////
                      OFF-CHAIN VIEW FUNCTIONS
    /////////////////////////////////////////////////////////////// */

    /**
     * @notice Off-chain view function to check if the fees of a certain Liquidity Position can be compounded.
     * @param id The id of the Liquidity Position.
     * @return isCompoundable_ Bool indicating if the fees can be compounded.
     * @dev While this function does not persist state changes, it cannot be declared as view function.
     * Since quoteExactOutputSingle() of Slipstream's Quoter02.sol uses a try - except pattern where it first
     * does the swap (with state changes), next it reverts (state changes are not persisted) and information about
     * the final state is passed via the error message in the expect.
     */
    function isCompoundable(uint256 id) external returns (bool isCompoundable_) {
        // Fetch and cache all position related data.
        PositionState memory position = AUTO_COMPOUNDER.getPositionState(id);

        // Check that pool is initially balanced.
        // Prevents sandwiching attacks when swapping and/or adding liquidity.
        if (AUTO_COMPOUNDER.isPoolUnbalanced(position)) return false;

        // Get fee amounts
<<<<<<< HEAD
        ISlipstreamAutoCompounder.Fees memory fees;
=======
        Fees memory fees;
>>>>>>> 4cec18b3
        (fees.amount0, fees.amount1) = _getFeeAmounts(id);

        // Total value of the fees must be greater than the threshold.
        if (AUTO_COMPOUNDER.isBelowThreshold(position, fees)) return false;

        // Remove initiator reward from fees, these will be send to the initiator.
        uint256 initiatorShare = AUTO_COMPOUNDER.INITIATOR_SHARE();
        fees.amount0 -= fees.amount0.mulDivDown(initiatorShare, 1e18);
        fees.amount1 -= fees.amount1.mulDivDown(initiatorShare, 1e18);

        // Calculate fee amounts to match ratios of current pool tick relative to ticks of the position.
        // Pool should still be balanced after the swap.
        (bool zeroToOne, uint256 amountOut) = AUTO_COMPOUNDER.getSwapParameters(position, fees);
        bool isPoolUnbalanced = _quote(position, zeroToOne, amountOut);

        isCompoundable_ = !isPoolUnbalanced;
    }

    /**
     * @notice Off-chain view function to get the quote of a swap.
     * @param position Struct with the position data.
     * @param zeroToOne Bool indicating if token0 has to be swapped to token1 or opposite.
     * @param amountOut The amount that of tokenOut that must be swapped to.
     * @return isPoolUnbalanced Bool indicating if the pool is unbalanced due to slippage after the swap.
     * @dev While this function does not persist state changes, it cannot be declared as view function,
     * since quoteExactOutputSingle() of Slipstream's Quoter02.sol uses a try - except pattern where it first
     * does the swap (with state changes), next it reverts (state changes are not persisted) and information about
     * the final state is passed via the error message in the expect.
     */
    function _quote(PositionState memory position, bool zeroToOne, uint256 amountOut)
        internal
        returns (bool isPoolUnbalanced)
    {
        // Don't get quote for swaps with zero amount.
        if (amountOut == 0) return false;

        // Max slippage: Pool should still be balanced after the swap.
        uint256 sqrtPriceLimitX96 = zeroToOne ? position.lowerBoundSqrtPriceX96 : position.upperBoundSqrtPriceX96;

        // Quote the swap.
        (, uint160 sqrtPriceX96After,,) = QUOTER.quoteExactOutputSingle(
            QuoteExactOutputSingleParams({
                tokenIn: zeroToOne ? position.token0 : position.token1,
                tokenOut: zeroToOne ? position.token1 : position.token0,
                amount: amountOut,
                tickSpacing: position.tickSpacing,
                sqrtPriceLimitX96: uint160(sqrtPriceLimitX96)
            })
        );

        // Check if max slippage was exceeded (sqrtPriceLimitX96 is reached).
        isPoolUnbalanced = sqrtPriceX96After == sqrtPriceLimitX96 ? true : false;
    }

    /**
     * @notice Calculates the underlying token amounts of accrued fees, both collected and uncollected.
     * @param id The id of the Liquidity Position.
     * @return amount0 The amount of fees in underlying token0 tokens.
     * @return amount1 The amount of fees in underlying token1 tokens.
     */
    function _getFeeAmounts(uint256 id) internal view returns (uint256 amount0, uint256 amount1) {
        (
            ,
            ,
            address token0,
            address token1,
            int24 tickSpacing,
            int24 tickLower,
            int24 tickUpper,
            uint256 liquidity, // gas: cheaper to use uint256 instead of uint128.
            uint256 feeGrowthInside0LastX128,
            uint256 feeGrowthInside1LastX128,
            uint256 tokensOwed0, // gas: cheaper to use uint256 instead of uint128.
            uint256 tokensOwed1 // gas: cheaper to use uint256 instead of uint128.
        ) = SlipstreamLogic.POSITION_MANAGER.positions(id);

        (uint256 feeGrowthInside0CurrentX128, uint256 feeGrowthInside1CurrentX128) =
            _getFeeGrowthInside(token0, token1, tickSpacing, tickLower, tickUpper);

        // Calculate the total amount of fees by adding the already realized fees (tokensOwed),
        // to the accumulated fees since the last time the position was updated:
        // (feeGrowthInsideCurrentX128 - feeGrowthInsideLastX128) * liquidity.
        // Fee calculations in NonfungiblePositionManager.sol overflow (without reverting) when
        // one or both terms, or their sum, is bigger than a uint128.
        // This is however much bigger than any realistic situation.
        unchecked {
            amount0 = FullMath.mulDiv(
                feeGrowthInside0CurrentX128 - feeGrowthInside0LastX128, liquidity, FixedPoint128.Q128
            ) + tokensOwed0;
            amount1 = FullMath.mulDiv(
                feeGrowthInside1CurrentX128 - feeGrowthInside1LastX128, liquidity, FixedPoint128.Q128
            ) + tokensOwed1;
        }
    }

    /**
     * @notice Calculates the current fee growth inside the Liquidity Range.
     * @param token0 Token0 of the Liquidity Pool.
     * @param token1 Token1 of the Liquidity Pool.
     * @param tickSpacing The tickSpacing of the Liquidity Pool.
     * @param tickLower The lower tick of the liquidity position.
     * @param tickUpper The upper tick of the liquidity position.
     * @return feeGrowthInside0X128 The amount of fees in underlying token0 tokens.
     * @return feeGrowthInside1X128 The amount of fees in underlying token1 tokens.
     */
    function _getFeeGrowthInside(address token0, address token1, int24 tickSpacing, int24 tickLower, int24 tickUpper)
        internal
        view
        returns (uint256 feeGrowthInside0X128, uint256 feeGrowthInside1X128)
    {
        ICLPool pool = ICLPool(SlipstreamLogic._computePoolAddress(token0, token1, tickSpacing));

        // To calculate the pending fees, the current tick has to be used, even if the pool would be unbalanced.
        (, int24 tickCurrent,,,,) = pool.slot0();
        (,,, uint256 lowerFeeGrowthOutside0X128, uint256 lowerFeeGrowthOutside1X128,,,,,) = pool.ticks(tickLower);
        (,,, uint256 upperFeeGrowthOutside0X128, uint256 upperFeeGrowthOutside1X128,,,,,) = pool.ticks(tickUpper);

        // Calculate the fee growth inside of the Liquidity Range since the last time the position was updated.
        // feeGrowthInside can overflow (without reverting), as is the case in the Slipstream fee calculations.
        unchecked {
            if (tickCurrent < tickLower) {
                feeGrowthInside0X128 = lowerFeeGrowthOutside0X128 - upperFeeGrowthOutside0X128;
                feeGrowthInside1X128 = lowerFeeGrowthOutside1X128 - upperFeeGrowthOutside1X128;
            } else if (tickCurrent < tickUpper) {
                feeGrowthInside0X128 =
                    pool.feeGrowthGlobal0X128() - lowerFeeGrowthOutside0X128 - upperFeeGrowthOutside0X128;
                feeGrowthInside1X128 =
                    pool.feeGrowthGlobal1X128() - lowerFeeGrowthOutside1X128 - upperFeeGrowthOutside1X128;
            } else {
                feeGrowthInside0X128 = upperFeeGrowthOutside0X128 - lowerFeeGrowthOutside0X128;
                feeGrowthInside1X128 = upperFeeGrowthOutside1X128 - lowerFeeGrowthOutside1X128;
            }
        }
    }
}<|MERGE_RESOLUTION|>--- conflicted
+++ resolved
@@ -4,20 +4,13 @@
  */
 pragma solidity 0.8.22;
 
-<<<<<<< HEAD
+import { Fees } from "../interfaces/ISlipstreamAutoCompounder.sol";
 import { FixedPoint128 } from "../../../lib/accounts-v2/src/asset-modules/UniswapV3/libraries/FixedPoint128.sol";
 import { FixedPointMathLib } from "../../../lib/accounts-v2/lib/solmate/src/utils/FixedPointMathLib.sol";
 import { FullMath } from "../../../lib/accounts-v2/src/asset-modules/UniswapV3/libraries/FullMath.sol";
 import { ICLPool } from "../interfaces/Slipstream/ICLPool.sol";
-=======
-import { Fees } from "../interfaces/ISlipstreamAutoCompounder.sol";
-import { FixedPoint128 } from "../../../lib/accounts-v2/src/asset-modules/UniswapV3/libraries/FixedPoint128.sol";
-import { FixedPointMathLib } from "../../../lib/accounts-v2/lib/solmate/src/utils/FixedPointMathLib.sol";
-import { FullMath } from "../../../lib/accounts-v2/src/asset-modules/UniswapV3/libraries/FullMath.sol";
->>>>>>> 4cec18b3
 import { IQuoter } from "../interfaces/Slipstream/IQuoter.sol";
 import { ISlipstreamAutoCompounder } from "../interfaces/ISlipstreamAutoCompounder.sol";
-import { ICLPool } from "../interfaces/Slipstream/ICLPool.sol";
 import { PositionState } from "../interfaces/ISlipstreamAutoCompounder.sol";
 import { QuoteExactOutputSingleParams } from "../interfaces/Slipstream/IQuoter.sol";
 import { SlipstreamLogic } from "../libraries/SlipstreamLogic.sol";
@@ -72,11 +65,7 @@
         if (AUTO_COMPOUNDER.isPoolUnbalanced(position)) return false;
 
         // Get fee amounts
-<<<<<<< HEAD
-        ISlipstreamAutoCompounder.Fees memory fees;
-=======
         Fees memory fees;
->>>>>>> 4cec18b3
         (fees.amount0, fees.amount1) = _getFeeAmounts(id);
 
         // Total value of the fees must be greater than the threshold.
