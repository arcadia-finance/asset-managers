--- conflicted
+++ resolved
@@ -84,15 +84,11 @@
         // When : calling claim
         // Then : it should revert
         vm.prank(caller);
-<<<<<<< HEAD
         if (account_.code.length == 0 && !isPrecompile(account_)) {
             vm.expectRevert(abi.encodePacked("call to non-contract address ", vm.toString(account_)));
         } else {
             vm.expectRevert(bytes(""));
         }
-=======
-        vm.expectRevert(abi.encodePacked("call to non-contract address ", vm.toString(account_)));
->>>>>>> c1718d4d
         yieldClaimer.claim(account_, initiatorParams);
     }
 
@@ -130,12 +126,22 @@
         vm.assume(initiator != address(0));
 
         // And: YieldClaimer is allowed as Asset Manager.
-        vm.prank(users.accountOwner);
-        account.setAssetManager(address(yieldClaimer), true);
+        address[] memory assetManagers = new address[](1);
+        assetManagers[0] = address(yieldClaimer);
+        bool[] memory statuses = new bool[](1);
+        statuses[0] = true;
+        vm.prank(users.accountOwner);
+        account.setAssetManagers(assetManagers, statuses, new bytes[](1));
 
         // And: YieldClaimer is allowed as Asset Manager by New Owner.
-        vm.prank(newOwner);
-        account.setAssetManager(address(yieldClaimer), true);
+        vm.prank(users.accountOwner);
+        vm.warp(block.timestamp + 10 minutes);
+        factory.safeTransferFrom(users.accountOwner, newOwner, address(account));
+        vm.startPrank(newOwner);
+        account.setAssetManagers(assetManagers, statuses, new bytes[](1));
+        vm.warp(block.timestamp + 10 minutes);
+        factory.safeTransferFrom(newOwner, users.accountOwner, address(account));
+        vm.stopPrank();
 
         // And: Account info is set.
         vm.prank(account.owner());
@@ -145,9 +151,8 @@
         initiatorParams.claimFee = uint64(bound(initiatorParams.claimFee, 0, MAX_FEE));
 
         // And: Account is transferred to newOwner.
-        vm.startPrank(account.owner());
-        factory.safeTransferFrom(account.owner(), newOwner, address(account));
-        vm.stopPrank();
+        vm.prank(users.accountOwner);
+        factory.safeTransferFrom(users.accountOwner, newOwner, address(account));
 
         // When : calling claim
         // Then : it should revert
@@ -185,8 +190,12 @@
         deploySlipstreamAM();
 
         // And: YieldClaimer is allowed as Asset Manager
-        vm.prank(users.accountOwner);
-        account.setAssetManager(address(yieldClaimer), true);
+        address[] memory assetManagers = new address[](1);
+        assetManagers[0] = address(yieldClaimer);
+        bool[] memory statuses = new bool[](1);
+        statuses[0] = true;
+        vm.prank(users.accountOwner);
+        account.setAssetManagers(assetManagers, statuses, new bytes[](1));
 
         // And: Account info is set.
         vm.prank(account.owner());
@@ -274,8 +283,12 @@
         deploySlipstreamAM();
 
         // And: YieldClaimer is allowed as Asset Manager
-        vm.prank(users.accountOwner);
-        account.setAssetManager(address(yieldClaimer), true);
+        address[] memory assetManagers = new address[](1);
+        assetManagers[0] = address(yieldClaimer);
+        bool[] memory statuses = new bool[](1);
+        statuses[0] = true;
+        vm.prank(users.accountOwner);
+        account.setAssetManagers(assetManagers, statuses, new bytes[](1));
 
         // And: Account info is set.
         vm.prank(account.owner());
@@ -355,8 +368,12 @@
         deploySlipstreamAM();
 
         // And: YieldClaimer is allowed as Asset Manager
-        vm.prank(users.accountOwner);
-        account.setAssetManager(address(yieldClaimer), true);
+        address[] memory assetManagers = new address[](1);
+        assetManagers[0] = address(yieldClaimer);
+        bool[] memory statuses = new bool[](1);
+        statuses[0] = true;
+        vm.prank(users.accountOwner);
+        account.setAssetManagers(assetManagers, statuses, new bytes[](1));
 
         // Create staked position.
         vm.startPrank(users.liquidityProvider);
@@ -455,8 +472,12 @@
         deploySlipstreamAM();
 
         // And: YieldClaimer is allowed as Asset Manager
-        vm.prank(users.accountOwner);
-        account.setAssetManager(address(yieldClaimer), true);
+        address[] memory assetManagers = new address[](1);
+        assetManagers[0] = address(yieldClaimer);
+        bool[] memory statuses = new bool[](1);
+        statuses[0] = true;
+        vm.prank(users.accountOwner);
+        account.setAssetManagers(assetManagers, statuses, new bytes[](1));
 
         // Create staked position.
         vm.startPrank(users.liquidityProvider);
@@ -547,14 +568,18 @@
 
         // And: Spot Account is used.
         vm.prank(users.accountOwner);
-        account = AccountV3(address(new AccountV4(address(factory), address(accountsGuard))));
+        account = AccountV3(address(new AccountV4(address(factory), address(accountsGuard), address(0))));
         stdstore.target(address(factory)).sig(factory.accountIndex.selector).with_key(address(account)).checked_write(2);
         vm.prank(address(factory));
         account.initialize(users.accountOwner, address(registry), address(0));
 
         // And: YieldClaimer is allowed as Asset Manager
-        vm.prank(users.accountOwner);
-        account.setAssetManager(address(yieldClaimer), true);
+        address[] memory assetManagers = new address[](1);
+        assetManagers[0] = address(yieldClaimer);
+        bool[] memory statuses = new bool[](1);
+        statuses[0] = true;
+        vm.prank(users.accountOwner);
+        account.setAssetManagers(assetManagers, statuses, new bytes[](1));
 
         // Create staked position.
         vm.startPrank(users.liquidityProvider);
@@ -639,14 +664,18 @@
 
         // And: Spot Account is used.
         vm.prank(users.accountOwner);
-        account = AccountV3(address(new AccountV4(address(factory), address(accountsGuard))));
+        account = AccountV3(address(new AccountV4(address(factory), address(accountsGuard), address(0))));
         stdstore.target(address(factory)).sig(factory.accountIndex.selector).with_key(address(account)).checked_write(2);
         vm.prank(address(factory));
         account.initialize(users.accountOwner, address(registry), address(0));
 
         // And: YieldClaimer is allowed as Asset Manager
-        vm.prank(users.accountOwner);
-        account.setAssetManager(address(yieldClaimer), true);
+        address[] memory assetManagers = new address[](1);
+        assetManagers[0] = address(yieldClaimer);
+        bool[] memory statuses = new bool[](1);
+        statuses[0] = true;
+        vm.prank(users.accountOwner);
+        account.setAssetManagers(assetManagers, statuses, new bytes[](1));
 
         // Create staked position.
         vm.startPrank(users.liquidityProvider);
